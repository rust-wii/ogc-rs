--- conflicted
+++ resolved
@@ -6,30 +6,29 @@
 
 use alloc::vec::Vec;
 
-<<<<<<< HEAD
 /// OS memory pointer casting.
 /// 
 /// For more information, refer to [Memory map](https://wiibrew.org/wiki/Memory_Map).
 pub mod mem {
 	use crate::ffi;
-	
+
 	pub const BASE_CACHED: usize = ffi::SYS_BASE_CACHED as _;
 	pub const BASE_UNCACHED: usize = ffi::SYS_BASE_UNCACHED as _;
-	
+
 	/// Cast a cached address to an uncached address.
 	/// Example: 0x8xxxxxxx -> 0xCxxxxxxx
 	#[inline]
 	pub fn cached_to_uncached(x: usize) -> usize {
 		physical_to_uncached(virtual_to_physical(x))
 	}
-	
+
 	/// Cast a uncached address to a cached address.
 	/// Example: 0xCxxxxxxx -> 0x8xxxxxxx
 	#[inline]
 	pub fn uncached_to_cached(x: usize) -> usize {
 		physical_to_cached(virtual_to_physical(x))
 	}
-	
+
 	/// Cast a physical address to a cached address.
 	/// Example: 0x0xxxxxxx -> 0x8xxxxxxx
 	#[inline]
@@ -43,95 +42,13 @@
 	pub fn physical_to_uncached(x: usize) -> usize {
 		x + BASE_UNCACHED
 	}
-	
+
 	/// Cast a virtual address (cached or uncached) to a physical address.  
 	/// Example: 0x8xxxxxxx -> 0x0xxxxxxx
 	#[inline]
 	pub fn virtual_to_physical(x: usize) -> usize {
 		x & !BASE_UNCACHED
 	}
-=======
-/// OS memory casting macros.
-mod memory_casting {
-    /// Cast a cached address to a uncached address.
-    /// Example: 0x8xxxxxxx -> 0xCxxxxxxx
-    #[macro_export]
-    macro_rules! mem_cached_to_uncached {
-        ( $x:expr ) => {{
-            use core::ffi::c_void;
-
-            (($x as u32) + ($crate::ffi::SYS_BASE_UNCACHED - $crate::ffi::SYS_BASE_CACHED))
-                as *mut c_void
-        }};
-    }
-
-    /// Cast a cached address to a physical address.
-    /// Example: 0x8xxxxxxx -> 0x0xxxxxxx
-    #[macro_export]
-    macro_rules! mem_cached_to_physical {
-        ( $x:expr ) => {{
-            use core::ffi::c_void;
-
-            (($x as u32) - $crate::ffi::SYS_BASE_CACHED) as *mut c_void
-        }};
-    }
-
-    /// Cast a uncached address to a cached address.
-    /// Example: 0xCxxxxxxx -> 0x8xxxxxxx
-    #[macro_export]
-    macro_rules! mem_uncached_to_cached {
-        ( $x:expr ) => {{
-            use core::ffi::c_void;
-
-            (($x as u32) - ($crate::ffi::SYS_BASE_UNCACHED - $crate::ffi::SYS_BASE_CACHED))
-                as *mut c_void
-        }};
-    }
-
-    /// Cast a uncached address to a physical address.
-    /// Example: 0x0xxxxxxx -> 0xCxxxxxxx
-    #[macro_export]
-    macro_rules! mem_uncached_to_physical {
-        ( $x:expr ) => {{
-            use core::ffi::c_void;
-
-            (($x as u32) - $crate::ffi::SYS_BASE_UNCACHED) as *mut c_void
-        }};
-    }
-
-    /// Cast a physical address to a cached address.
-    /// Example: 0x0xxxxxxx -> 0x8xxxxxxx
-    #[macro_export]
-    macro_rules! mem_physical_to_cached {
-        ( $x:expr ) => {{
-            use core::ffi::c_void;
-
-            (($x as u32) + $crate::ffi::SYS_BASE_CACHED) as *mut c_void
-        }};
-    }
-
-    /// Cast a physical address to a uncached address.
-    /// Example: 0x0xxxxxxx -> 0xCxxxxxxx
-    #[macro_export]
-    macro_rules! mem_physical_to_uncached {
-        ( $x:expr ) => {{
-            use core::ffi::c_void;
-
-            (($x as u32) + $crate::ffi::SYS_BASE_UNCACHED) as *mut c_void
-        }};
-    }
-
-    /// Cast a virtual address to a physical address.  
-    /// Example: 0x8xxxxxxx -> 0x0xxxxxxx
-    #[macro_export]
-    macro_rules! mem_virtual_to_physical {
-        ( $x:expr ) => {{
-            use core::ffi::c_void;
-
-            (($x as u32) & !$crate::ffi::SYS_BASE_UNCACHED) as *mut c_void
-        }};
-    }
->>>>>>> 0a66f4f7
 }
 
 /// Console printing macros.
