--- conflicted
+++ resolved
@@ -65,13 +65,11 @@
 // Input Implementation
 pub mod input;
 
-<<<<<<< HEAD
 // Light-Weight Process implementation
 pub mod lwp;
-=======
+
 #[cfg(feature = "glam")]
 pub mod glam_impl;
->>>>>>> b6e9ca48
 
 // FFI
 cfg_if::cfg_if! {
