//! The ``video`` module of ``ogc-rs``.
//!
//! This module implements a safe wrapper around video functions.

use crate::{ffi, system::System};
use crate::utils::mem::cached_to_uncached;
use alloc::boxed::Box;
use core::{convert::TryFrom, ffi::c_void, mem, ptr};
use num_enum::{IntoPrimitive, TryFromPrimitive};

#[derive(Copy, Clone)]
pub struct RenderConfig {
    pub tv_type: u32,
    pub framebuffer_width: u16,
    pub embed_framebuffer_height: u16,
    pub extern_framebuffer_height: u16,
    pub vi_x_origin: u16,
    pub vi_y_origin: u16,
    pub vi_width: u16,
    pub vi_height: u16,
    pub extern_framebuffer_mode: u32,
    pub field_rendering: u8,
    pub anti_aliasing: u8,
    pub sample_pattern: [[u8; 2usize]; 12usize],
    pub v_filter: [u8; 7usize],
}

impl From<&RenderConfig> for *mut ffi::GXRModeObj {
    fn from(cfg: &RenderConfig) -> *mut ffi::GXRModeObj {
        Box::into_raw(Box::new(ffi::GXRModeObj {
            viTVMode: cfg.tv_type,
            fbWidth: cfg.framebuffer_width,
            efbHeight: cfg.embed_framebuffer_height,
            xfbHeight: cfg.extern_framebuffer_height,
            viXOrigin: cfg.vi_x_origin,
            viYOrigin: cfg.vi_y_origin,
            viWidth: cfg.vi_width,
            viHeight: cfg.vi_height,
            xfbMode: cfg.extern_framebuffer_mode,
            field_rendering: cfg.field_rendering,
            aa: cfg.anti_aliasing,
            sample_pattern: cfg.sample_pattern,
            vfilter: cfg.v_filter,
        }))
    }
}

impl From<&ffi::GXRModeObj> for RenderConfig {
    fn from(obj: &ffi::GXRModeObj) -> Self {
        RenderConfig {
            tv_type: (*obj).viTVMode,
            framebuffer_width: (*obj).fbWidth,
            embed_framebuffer_height: (*obj).efbHeight,
            extern_framebuffer_height: (*obj).xfbHeight,
            vi_x_origin: (*obj).viXOrigin,
            vi_y_origin: (*obj).viYOrigin,
            vi_width: (*obj).viWidth,
            vi_height: (*obj).viHeight,
            extern_framebuffer_mode: (*obj).xfbMode,
            field_rendering: (*obj).field_rendering,
            anti_aliasing: (*obj).aa,
            sample_pattern: (*obj).sample_pattern,
            v_filter: (*obj).vfilter,
        }
    }
}

#[derive(IntoPrimitive, TryFromPrimitive, Debug, Eq, PartialEq)]
#[repr(u32)]
pub enum TVMode {
    /// Used in NA / JPN
    ViNtsc = 0,
    /// Used in Europe
    ViPal = 1,
    /// Similar to NTSC, Used in Brazil
    ViMpal = 2,
    /// Debug Mode for NA / JPN - Special Decoder Needed
    ViDebug = 3,
    /// Debug mode for EU - Special Decoder Needed
    ViDebugPal = 4,
    /// RGB 60Hz, 480 lines (same timing + aspect as NTSC) used in Europe
    ViEuRgb60 = 5,
}

#[derive(IntoPrimitive, TryFromPrimitive, Debug, Eq, PartialEq)]
#[repr(u32)]
pub enum ViField {
    ViLowerField = 0,
    ViUpperField = 1,
}

/// Represents the video service.
pub struct Video {
    pub render_config: RenderConfig,
    pub framebuffer: *mut c_void,
}

impl Video {
<<<<<<< HEAD
	pub fn init() -> Self {
		unsafe {
			ffi::VIDEO_Init();

			let r_mode = ffi::VIDEO_GetPreferredMode(ptr::null_mut())
				.as_ref()
				.unwrap()
				.into();

			Self {
				render_config: r_mode,
				framebuffer:
					(System::allocate_framebuffer(
						&Self::get_preferred_mode()
					) as *mut u8)
					.map_addr(cached_to_uncached) as *mut c_void,
			}
		}
	}

	pub fn clear_framebuffer(&mut self, rconf: &RenderConfig, colour: u32) {
		unsafe {
			ffi::VIDEO_ClearFrameBuffer(rconf.into(), self.framebuffer, colour);
		}
	}

	pub fn get_preferred_mode() -> RenderConfig {
		unsafe {
			ffi::VIDEO_GetPreferredMode(ptr::null_mut())
				.as_ref()
				.unwrap()
				.into()
		}
	}

	pub fn configure(render_config: &RenderConfig) {
		unsafe {
			ffi::VIDEO_Configure(render_config.into());
		}
	}

	pub fn flush() {
		unsafe {
			ffi::VIDEO_Flush();
		}
	}

	pub fn get_current_line() {
		unsafe {
			ffi::VIDEO_GetCurrentLine();
		}
	}

	pub fn get_tv_mode() -> TVMode {
		let mode = unsafe { ffi::VIDEO_GetCurrentTvMode() };
		TVMode::try_from(mode).unwrap()
	}

	pub fn get_next_field() -> ViField {
		let next_field = unsafe { ffi::VIDEO_GetNextField() };
		ViField::try_from(next_field).unwrap()
	}

	pub fn is_component_cable() -> bool {
		let component = unsafe { ffi::VIDEO_HaveComponentCable() };
		component == 1
	}

	pub fn set_black(is_black: bool) {
		unsafe {
			ffi::VIDEO_SetBlack(is_black);
		}
	}

	/// # Safety
	///
	/// The user must ensure this pointer to to valid framebuffer data
	pub unsafe fn set_next_framebuffer(framebuffer: *mut c_void) {
		ffi::VIDEO_SetNextFramebuffer(framebuffer);
	}

	/// # Safety
	///
	/// The user must ensure this pointer to to valid framebuffer data
	pub unsafe fn set_next_right_framebuffer(framebuffer: *mut c_void) {
		ffi::VIDEO_SetNextRightFramebuffer(framebuffer);
	}

	pub fn register_post_retrace_callback<F>(callback: Box<F>)
	where
		F: Fn(u32),
	{
		let ptr = Box::into_raw(callback);

		unsafe {
			let code: extern "C" fn(vi_retrace_callback: u32) =
				mem::transmute(ptr);

			let _ = ffi::VIDEO_SetPostRetraceCallback(Some(code));
		}
	}

	pub fn register_pre_retrace_callback<F>(callback: Box<F>)
	where
		F: Fn(u32),
	{
		let ptr = Box::into_raw(callback);

		unsafe {
			let code: extern "C" fn(vi_retrace_callback: u32) =
				mem::transmute(ptr);

			let _ = ffi::VIDEO_SetPreRetraceCallback(Some(code));
		}
	}

	pub fn wait_vsync() {
		unsafe {
			ffi::VIDEO_WaitVSync();
		}
	}
=======
    pub fn init() -> Self {
        unsafe {
            ffi::VIDEO_Init();

            let r_mode = ffi::VIDEO_GetPreferredMode(ptr::null_mut())
                .as_ref()
                .unwrap()
                .into();

            Self {
                render_config: r_mode,
                framebuffer: mem_cached_to_uncached!(System::allocate_framebuffer(
                    &Self::get_preferred_mode()
                )),
            }
        }
    }

    pub fn clear_framebuffer(&mut self, rconf: &RenderConfig, colour: u32) {
        unsafe {
            ffi::VIDEO_ClearFrameBuffer(rconf.into(), self.framebuffer, colour);
        }
    }

    pub fn get_preferred_mode() -> RenderConfig {
        unsafe {
            ffi::VIDEO_GetPreferredMode(ptr::null_mut())
                .as_ref()
                .unwrap()
                .into()
        }
    }

    pub fn configure(render_config: &RenderConfig) {
        unsafe {
            ffi::VIDEO_Configure(render_config.into());
        }
    }

    pub fn flush() {
        unsafe {
            ffi::VIDEO_Flush();
        }
    }

    pub fn get_current_line() {
        unsafe {
            ffi::VIDEO_GetCurrentLine();
        }
    }

    pub fn get_tv_mode() -> TVMode {
        let mode = unsafe { ffi::VIDEO_GetCurrentTvMode() };
        TVMode::try_from(mode).unwrap()
    }

    pub fn get_next_field() -> ViField {
        let next_field = unsafe { ffi::VIDEO_GetNextField() };
        ViField::try_from(next_field).unwrap()
    }

    pub fn is_component_cable() -> bool {
        let component = unsafe { ffi::VIDEO_HaveComponentCable() };
        component == 1
    }

    pub fn set_black(is_black: bool) {
        unsafe {
            ffi::VIDEO_SetBlack(is_black);
        }
    }

    /// # Safety
    ///
    /// The user must ensure this pointer to to valid framebuffer data
    pub unsafe fn set_next_framebuffer(framebuffer: *mut c_void) {
        ffi::VIDEO_SetNextFramebuffer(framebuffer);
    }

    /// # Safety
    ///
    /// The user must ensure this pointer to to valid framebuffer data
    pub unsafe fn set_next_right_framebuffer(framebuffer: *mut c_void) {
        ffi::VIDEO_SetNextRightFramebuffer(framebuffer);
    }

    pub fn register_post_retrace_callback<F>(callback: Box<F>)
    where
        F: Fn(u32),
    {
        let ptr = Box::into_raw(callback);

        unsafe {
            let code: extern "C" fn(vi_retrace_callback: u32) = mem::transmute(ptr);

            let _ = ffi::VIDEO_SetPostRetraceCallback(Some(code));
        }
    }

    pub fn register_pre_retrace_callback<F>(callback: Box<F>)
    where
        F: Fn(u32),
    {
        let ptr = Box::into_raw(callback);

        unsafe {
            let code: extern "C" fn(vi_retrace_callback: u32) = mem::transmute(ptr);

            let _ = ffi::VIDEO_SetPreRetraceCallback(Some(code));
        }
    }

    pub fn wait_vsync() {
        unsafe {
            ffi::VIDEO_WaitVSync();
        }
    }
>>>>>>> 0a66f4f7
}<|MERGE_RESOLUTION|>--- conflicted
+++ resolved
@@ -96,143 +96,22 @@
 }
 
 impl Video {
-<<<<<<< HEAD
-	pub fn init() -> Self {
-		unsafe {
-			ffi::VIDEO_Init();
-
-			let r_mode = ffi::VIDEO_GetPreferredMode(ptr::null_mut())
-				.as_ref()
-				.unwrap()
-				.into();
-
-			Self {
-				render_config: r_mode,
-				framebuffer:
+    pub fn init() -> Self {
+        unsafe {
+            ffi::VIDEO_Init();
+
+            let r_mode = ffi::VIDEO_GetPreferredMode(ptr::null_mut())
+                .as_ref()
+                .unwrap()
+                .into();
+
+            Self {
+                render_config: r_mode,
+                framebuffer: 
 					(System::allocate_framebuffer(
 						&Self::get_preferred_mode()
 					) as *mut u8)
 					.map_addr(cached_to_uncached) as *mut c_void,
-			}
-		}
-	}
-
-	pub fn clear_framebuffer(&mut self, rconf: &RenderConfig, colour: u32) {
-		unsafe {
-			ffi::VIDEO_ClearFrameBuffer(rconf.into(), self.framebuffer, colour);
-		}
-	}
-
-	pub fn get_preferred_mode() -> RenderConfig {
-		unsafe {
-			ffi::VIDEO_GetPreferredMode(ptr::null_mut())
-				.as_ref()
-				.unwrap()
-				.into()
-		}
-	}
-
-	pub fn configure(render_config: &RenderConfig) {
-		unsafe {
-			ffi::VIDEO_Configure(render_config.into());
-		}
-	}
-
-	pub fn flush() {
-		unsafe {
-			ffi::VIDEO_Flush();
-		}
-	}
-
-	pub fn get_current_line() {
-		unsafe {
-			ffi::VIDEO_GetCurrentLine();
-		}
-	}
-
-	pub fn get_tv_mode() -> TVMode {
-		let mode = unsafe { ffi::VIDEO_GetCurrentTvMode() };
-		TVMode::try_from(mode).unwrap()
-	}
-
-	pub fn get_next_field() -> ViField {
-		let next_field = unsafe { ffi::VIDEO_GetNextField() };
-		ViField::try_from(next_field).unwrap()
-	}
-
-	pub fn is_component_cable() -> bool {
-		let component = unsafe { ffi::VIDEO_HaveComponentCable() };
-		component == 1
-	}
-
-	pub fn set_black(is_black: bool) {
-		unsafe {
-			ffi::VIDEO_SetBlack(is_black);
-		}
-	}
-
-	/// # Safety
-	///
-	/// The user must ensure this pointer to to valid framebuffer data
-	pub unsafe fn set_next_framebuffer(framebuffer: *mut c_void) {
-		ffi::VIDEO_SetNextFramebuffer(framebuffer);
-	}
-
-	/// # Safety
-	///
-	/// The user must ensure this pointer to to valid framebuffer data
-	pub unsafe fn set_next_right_framebuffer(framebuffer: *mut c_void) {
-		ffi::VIDEO_SetNextRightFramebuffer(framebuffer);
-	}
-
-	pub fn register_post_retrace_callback<F>(callback: Box<F>)
-	where
-		F: Fn(u32),
-	{
-		let ptr = Box::into_raw(callback);
-
-		unsafe {
-			let code: extern "C" fn(vi_retrace_callback: u32) =
-				mem::transmute(ptr);
-
-			let _ = ffi::VIDEO_SetPostRetraceCallback(Some(code));
-		}
-	}
-
-	pub fn register_pre_retrace_callback<F>(callback: Box<F>)
-	where
-		F: Fn(u32),
-	{
-		let ptr = Box::into_raw(callback);
-
-		unsafe {
-			let code: extern "C" fn(vi_retrace_callback: u32) =
-				mem::transmute(ptr);
-
-			let _ = ffi::VIDEO_SetPreRetraceCallback(Some(code));
-		}
-	}
-
-	pub fn wait_vsync() {
-		unsafe {
-			ffi::VIDEO_WaitVSync();
-		}
-	}
-=======
-    pub fn init() -> Self {
-        unsafe {
-            ffi::VIDEO_Init();
-
-            let r_mode = ffi::VIDEO_GetPreferredMode(ptr::null_mut())
-                .as_ref()
-                .unwrap()
-                .into();
-
-            Self {
-                render_config: r_mode,
-                framebuffer: mem_cached_to_uncached!(System::allocate_framebuffer(
-                    &Self::get_preferred_mode()
-                )),
             }
         }
     }
@@ -336,5 +215,4 @@
             ffi::VIDEO_WaitVSync();
         }
     }
->>>>>>> 0a66f4f7
 }