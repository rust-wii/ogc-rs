use core::{alloc::Layout, convert::TryInto, ffi::c_void};

use embedded_graphics::{
    draw_target::DrawTarget,
    pixelcolor::Rgb888,
    prelude::{OriginDimensions, RgbColor, Size},
    primitives::Rectangle,
    Pixel,
};
use ogc_rs::{
    ffi::{
        Mtx, GX_CLR_RGBA, GX_COLOR0A0, GX_DIRECT, GX_F32, GX_GM_1_0, GX_MAX_Z24, GX_NONE,
<<<<<<< HEAD
        GX_ORTHOGRAPHIC, GX_PASSCLR, GX_PF_RGB8_Z24, GX_PNMTX0, GX_POS_XYZ, GX_RGBA8, GX_TEVSTAGE0,
        GX_TEXCOORD0, GX_TEXMAP0, GX_TEX_ST, GX_VTXFMT0,
=======
        GX_PASSCLR, GX_PF_RGB8_Z24, GX_PNMTX0, GX_POS_XYZ, GX_RGBA8, GX_TEVSTAGE0, GX_TEXCOORD0,
        GX_TEXMAP0, GX_TEX_ST, GX_VA_CLR0, GX_VA_POS, GX_VA_TEX0, GX_VTXFMT0,
>>>>>>> 3b051827
    },
    mem_cached_to_uncached,
    prelude::*,
};

pub struct Display;
impl Display {
    pub fn new(fifo_size: usize) -> Self {
        // SAFETY:
        // + `fifo_size` is checked to be between zero and `isize::MAX` before being passed to
        //   `alloc_zeroed()`.
        // + the resulting pointer `base` is checked to be non-null when passed to
        //   `slice::from_raw_parts_mut()`.
        // + size of allocation corresponds to size given for slice.
        // + pointer was just created, so it should be unique (no aliases to a `&mut`).
        let buf = unsafe {
            assert_ne!(0, fifo_size, "fifo_size must not be zero");
            assert!(fifo_size as isize <= isize::MAX, "fifo_size must be isize::MAX bytes or less");
            let base = mem_cached_to_uncached!(alloc::alloc::alloc_zeroed(
                Layout::from_size_align(fifo_size, 32).unwrap()
            )) as *mut u8;
            assert!(! base.is_null(), "could not allocate memory for Display");
            core::slice::from_raw_parts_mut(base, fifo_size)
        };
        Gx::init(buf);
        Self
    }

    pub fn flush(&self, framebuffer: *mut c_void) {
        Gx::draw_done();
        Gx::set_z_mode(true, CmpFn::LessEq, true);
        Gx::copy_disp(framebuffer, true);
    }

    pub fn setup(&self, rc: &mut RenderConfig) {
        let mut ident: Mtx = [[0.0; 4]; 3];
        Gx::set_copy_clear(Color::new(0, 0, 0, 0), GX_MAX_Z24);
        Gx::set_pixel_fmt(GX_PF_RGB8_Z24 as _, ZCompress::Linear);
        Gx::set_viewport(
            0.0,
            0.0,
            rc.framebuffer_width as f32,
            rc.embed_framebuffer_height as f32,
            0.0,
            0.0,
        );

        let yscale =
            Gx::get_y_scale_factor(rc.embed_framebuffer_height, rc.extern_framebuffer_height);
        let extern_framebuffer_height = Gx::set_disp_copy_y_scale(yscale) as u16;

        let half_aspect_ratio = rc.vi_height == 2 * rc.extern_framebuffer_height;

        Gx::set_disp_copy_src(0, 0, rc.framebuffer_width, rc.embed_framebuffer_height);
        Gx::set_disp_copy_dst(rc.framebuffer_width, extern_framebuffer_height);
        Gx::set_copy_filter(
            rc.anti_aliasing != 0,
            &mut rc.sample_pattern,
            true,
            &mut rc.v_filter,
        );
        Gx::set_field_mode(rc.field_rendering != 0, half_aspect_ratio);
        Gx::set_disp_copy_gamma(GX_GM_1_0 as _);

        //Clear VTX
        Gx::clear_vtx_desc();
        Gx::inv_vtx_cache();
        Gx::invalidate_tex_all();

        Gx::set_vtx_desc(VtxAttr::Tex0, GX_NONE as _);
        Gx::set_vtx_desc(VtxAttr::Pos, GX_DIRECT as _);
        Gx::set_vtx_desc(VtxAttr::Color0, GX_DIRECT as _);

        Gx::set_vtx_attr_fmt(
            0,
            VtxAttr::Pos,
            GX_POS_XYZ as _,
            GX_F32 as _,
            0,
        );
        Gx::set_vtx_attr_fmt(
            0,
            VtxAttr::Tex0,
            GX_TEX_ST as _,
            GX_F32 as _,
            0,
        );
        Gx::set_vtx_attr_fmt(
            0,
            VtxAttr::Color0,
            GX_CLR_RGBA as _,
            GX_RGBA8 as _,
            0,
        );
        Gx::set_z_mode(true, CmpFn::LessEq, true);

        Gx::set_num_chans(1);
        Gx::set_num_tex_gens(1);
        Gx::set_tev_op(GX_TEVSTAGE0 as _, GX_PASSCLR as _);
        Gx::set_tev_order(
            GX_TEVSTAGE0 as _,
            GX_TEXCOORD0 as _,
            GX_TEXMAP0 as _,
            GX_COLOR0A0 as _,
        );
        Gu::mtx_identity(&mut ident);
        Gu::mtx_translation_apply(&mut ident.clone(), &mut ident, (0.0, 0.0, -100.0));
        Gx::load_pos_mtx_imm(&mut ident, GX_PNMTX0 as _);

        let mut perspective: ogc_rs::ffi::Mtx44 = [[0f32; 4]; 4];

        Gu::ortho(
            &mut perspective,
            0.0,
            rc.embed_framebuffer_height as f32,
            0.0,
            rc.framebuffer_width as f32,
            0.0,
            1000.0,
        );
<<<<<<< HEAD
        Gx::load_projection_mtx(&perspective, GX_ORTHOGRAPHIC as _);
=======
        Gx::load_projection_mtx(&mut perspective, ProjectionType::Orthographic);
>>>>>>> 3b051827

        Gx::set_viewport(
            0.0,
            0.0,
            rc.framebuffer_width as f32,
            rc.embed_framebuffer_height as f32,
            0.0,
            1.0,
        );
        Gx::set_blend_mode(
            BlendMode::Blend,
            BlendCtrl::SrcAlpha,
            BlendCtrl::InvSrcAlpha,
            LogicOp::Clear,
        );
        Gx::set_alpha_update(true);
        Gx::set_alpha_compare(CmpFn::Greater, 0, AlphaOp::And, CmpFn::Always, 0);
        Gx::set_color_update(true);
        Gx::set_cull_mode(CullMode::None);

        Gx::enable_clip();
        Gx::set_scissor(
            0,
            0,
            rc.framebuffer_width.into(),
            rc.embed_framebuffer_height.into(),
        );
    }
}

impl DrawTarget for Display {
    type Color = Rgb888;
    type Error = core::convert::Infallible;

    fn draw_iter<I>(&mut self, pixels: I) -> Result<(), Self::Error>
    where
        I: IntoIterator<Item = embedded_graphics::Pixel<Self::Color>>,
    {
        for Pixel(coord, color) in pixels.into_iter() {
            if let Ok((x @ 0..=639, y @ 0..=527)) = coord.try_into() {
                let poke_x: u32 = x;
                let poke_y: u32 = y;
                Gx::poke_argb(
                    poke_x as u16,
                    poke_y as u16,
                    Color::new(color.r(), color.g(), color.b(), 255),
                )
            }
        }

        Ok(())
    }

    fn fill_solid(&mut self, area: &Rectangle, color: Self::Color) -> Result<(), Self::Error> {
        Gx::begin(Primitive::Quads, GX_VTXFMT0 as _, 4);
        Gx::position_3f32(area.top_left.x as _, area.top_left.y as _, 0.0);

        Gx::color_4u8(color.r(), color.g(), color.b(), 255);

        Gx::position_3f32(
            area.bottom_right().unwrap().x as _,
            area.top_left.y as _,
            0.0,
        );

        Gx::color_4u8(color.r(), color.g(), color.b(), 255);

        Gx::position_3f32(
            area.bottom_right().unwrap().x as _,
            area.bottom_right().unwrap().y as _,
            0.0,
        );

        Gx::color_4u8(color.r(), color.g(), color.b(), 255);

        Gx::position_3f32(
            area.top_left.x as _,
            area.bottom_right().unwrap().y as _,
            0.0,
        );

        Gx::color_4u8(color.r(), color.g(), color.b(), 255);

        Gx::end();

        Ok(())
    }
}

impl OriginDimensions for Display {
    fn size(&self) -> Size {
        Size::new(640, 528)
    }
}<|MERGE_RESOLUTION|>--- conflicted
+++ resolved
@@ -10,13 +10,8 @@
 use ogc_rs::{
     ffi::{
         Mtx, GX_CLR_RGBA, GX_COLOR0A0, GX_DIRECT, GX_F32, GX_GM_1_0, GX_MAX_Z24, GX_NONE,
-<<<<<<< HEAD
-        GX_ORTHOGRAPHIC, GX_PASSCLR, GX_PF_RGB8_Z24, GX_PNMTX0, GX_POS_XYZ, GX_RGBA8, GX_TEVSTAGE0,
-        GX_TEXCOORD0, GX_TEXMAP0, GX_TEX_ST, GX_VTXFMT0,
-=======
         GX_PASSCLR, GX_PF_RGB8_Z24, GX_PNMTX0, GX_POS_XYZ, GX_RGBA8, GX_TEVSTAGE0, GX_TEXCOORD0,
-        GX_TEXMAP0, GX_TEX_ST, GX_VA_CLR0, GX_VA_POS, GX_VA_TEX0, GX_VTXFMT0,
->>>>>>> 3b051827
+        GX_TEXMAP0, GX_TEX_ST, GX_VTXFMT0,
     },
     mem_cached_to_uncached,
     prelude::*,
@@ -137,11 +132,7 @@
             0.0,
             1000.0,
         );
-<<<<<<< HEAD
-        Gx::load_projection_mtx(&perspective, GX_ORTHOGRAPHIC as _);
-=======
         Gx::load_projection_mtx(&mut perspective, ProjectionType::Orthographic);
->>>>>>> 3b051827
 
         Gx::set_viewport(
             0.0,
