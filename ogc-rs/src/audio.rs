--- conflicted
+++ resolved
@@ -136,17 +136,9 @@
     }
 
     /// Get streaming sample rate.
-<<<<<<< HEAD
-    pub fn get_samplerate() -> SampleRate {
-        unsafe {
-            let r = ogc_sys::AUDIO_GetStreamSampleRate();
-            SampleRate::from_u32(r).unwrap()
-        }
-=======
     fn get_samplerate() -> SampleRate {
         let r = unsafe { ogc_sys::AUDIO_GetStreamSampleRate() };
         SampleRate::try_from(r).unwrap()
->>>>>>> 139d50ca
     }
 
     /// Get the sampling rate for the DSP interface.
@@ -163,14 +155,10 @@
     }
 
     /// Set the sampling rate for the DSP interface.
-<<<<<<< HEAD
-    pub fn set_dsp_samplerate(samplerate: SampleRate) {
-=======
     fn set_dsp_samplerate(samplerate: SampleRate) {
         // TODO: Check implementation.
         let sample_rate: u32 = samplerate.into();
 
->>>>>>> 139d50ca
         unsafe {
             ogc_sys::AUDIO_SetDSPSampleRate(sample_rate as u8);
         }
