--- conflicted
+++ resolved
@@ -1,12 +1,8 @@
-<<<<<<< HEAD
-use enum_primitive::*;
-=======
 //! The ``debug`` module of ``ogc-rs``.
 //!
 //! This module implements a safe wrapper around the debug functions.
 
 use num_enum::IntoPrimitive;
->>>>>>> 139d50ca
 
 /// Enum for gdb stub types.
 #[derive(IntoPrimitive, Debug, Eq, PartialEq)]
